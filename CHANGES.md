# 1.6.4 (future)

- ANDROID: Fire Stick & Fire TV remote overrides gamepad port 0 on button press and viceversa like SHIELD devices
- ANDROID: Provide default save / system / state / screenshot locations
- AUDIO: Audio mixer supports MOD/S3M/XM file types now!
- INPUT: input swap override flag (for remotes) is cleared correctly
- COMMON: Add 'Delete Core' option to Core Information menu.
- COMMON: Allow Max Timing Skew to be set to 0.
- COMMON: Change the "content dir" behavior so it works on either a flag or an empty directory setting, now platform drivers can provide defaults for save / system / state / screenshot dirs and still allow the content dir functionality, these settings are under settings / saving and flagged as advanced
- LOCALIZATION: Update Russian translation
<<<<<<< HEAD
- WINDOWS: Provide default save / system / state / screenshot locations
=======
- LOBBIES: Show what country the host is in
- MENU: Enable OSD text rendering for gdi and libcaca drivers
>>>>>>> 86f7972a
- WINDOWS 98/ME/2K: Set default directory for MSVC 2005 RetroArch version.
- WIIU: Exception handler rewritten.

# 1.6.3
- IOS: Fix GL regression - 32bit color format cores were no longer rendering
- CHEEVOS: Add support for N64 cheevos and other small fixes.
- CHEEVOS: Add 'Achievements -> Achievements Verbose Mode'. Ability to display cheevos related messages in OSD, useful for RetroAchievements users.
- AUDIO: Audio mixer's volume can now be independently increased/decreased, and muted.
- AUDIO: Mute now no longer disables/enables audio but instead properly mutes the audio volume. Mute is also independent from the audio mixer volume.
- INPUT: Add mouse index selection; ability now to select between different mice
- INPUT: Fix 'All Users Control Menu' setting
- LINUX: Add a tinyalsa audio driver. Doesn't require asoundlib, should be self-contained and lower-level.
- LOBBIES: Announce the RetroArch version too
- LOCALIZATION: Add Traditional Chinese translation
- LOCALIZATION: Update French translation
- LOCALIZATION: Update Italian translation
- LOCALIZATION: Update Japanese translation
- LOCALIZATION: Update Russian translation
- MENU: Add 'User Interface -> Views'. Ability to display/hide online updater and core updater options.
- NETPLAY: Disconnecting one client shouldn't cause everyone to disconnect anymore
- NETWORK: SSL/TLS support, disabled by default
- SCANNER: Fix PS1 game scanning
- SCANNER: Move content list builder into scanner task with progress, fixes menu freeze with large playlists
- SDL2: Fix 'SDL2 driver does not see the hat on wired Xbox 360 controller"
- SETTINGS: Fix regression 'Custom Viewport is no longer overridable per-core or per-game'
- VITA: Add cheevos support
- VITA: Add support for external USB if mounted
- WAYLAND: Fix menu mouse input
- WII: Add support for single-port 'PS1/PS2 to USB controller adapter'

# 1.6.0
- ANDROID: Allow remotes to retain OK/Cancel position when menu_swap_ok_cancel is enabled
- ANDROID: Improve autoconf fallback
- ANDROID: Improve shield portable/gamepad device grouping workaround
- ANDROID: Runtime permission checking
- AUDIO: Audio mixer support. Mix up to 8 streams with the game's audio.
- AUTOSAVE/SRAM - Fix bug #3829 / #4820 (https://github.com/libretro/RetroArch/issues/3829)
- ENDIANNESS: Fixed database scanning. Should fix scanning on PS3/WiiU/Wii, etc.
- LOBBIES: Fallback to filename based matching if no CRC matches are found (for people making playlists by hand)
- LOBBIES: GUI refinement, show stop hosting when a host has been started, show disconnect when playing as client
- LOBBIES: if the game is already loaded it will try to connect directly instead of re-loading content (non-fullpath cores only)
- LOBBIES: unify both netplay menus
- LOCALIZATION/GUI: Korean font should display properly now with XMB/MaterialUI's default font
- LOCALIZATION: Update German translation
- LOCALIZATION: Update Japanese translation
- LOCALIZATION: Update Russian translation
- LOCALIZATION: Update/finish French translation
- MENU: Improved rendering for XMB ribbon; using additive blending (Vulkan/GL)
- MISC: Various frontend optimizations.
- NET: Fix bug #4703 (https://github.com/libretro/RetroArch/issues/4703)
- OSX/MACOS: Fixes serious memory leak
- THUMBNAILS: Thumbnails show up now in Load Content -> Collection, Information -> Database 
- VIDEO: Fix threaded video regression; tickering of menu entries would no longer work.
- VITA: Fix 30fps menu (poke into input now instead of reading the entire input buffer which apparently is slow)
- VITA: Fix frame throttle
- VITA: Fix slow I/O
- VULKAN: Fix some crashes on loading some thumbnails
- VULKAN: Unicode font rendering support. Should fix bad character encoding for French characters, etc.
- WII: Fix crashing issues which could occur with the dummy core
- WIIU: HID Controller support
- WIIU: Initial network/netplay support
- WIIU: XMB/MaterialUI menu driver support
- WINDOWS: Added RawInput input driver for low-latency, low-level input.
- WINDOWS: Added WASAPI audio driver for low-latency audio. Both shared and exclusive mode.
- WINDOWS: Core mouse input should be relative again in cores

# 1.5.0
- ANDROID: Autoconf fallback
- ANDROID: Mouse support / Emulated mouse support
- AUTOCONF: Fix partial matches for pad name
- CHEEVOS: Fix crashes in the cheevos description menu
- CHEEVOS: WIP leaderboards support
- COMMON: 9-slice texture drawing support
- COMMON: Threading fixes
- CORETEXT/APPLE: Ability to load menu display font drivers and loading of custom font.
- DOS: Add keyboard driver
- DOS: Improve color accuracy and scaling
- GUI: Add a symbol page in the OSK
- GUI: Allow changing icon theme on the fly
- GUI: Better dialogs for XMB
- GUI: Various settings are now only visible when advanced settings is enabled
- LOCALIZATION: Add/update Korean translation
- LOCALIZATION: Rewrite German translation
- LOCALIZATION: Update several English sublabels
- LOCALIZATION: Update several Japanese labels
- MOBILE: Long-tap a setting to reset to default
- MOBILE: Single-tap for menu entry selection
- NET: Allow manual netplay content loading
- NET: Announcing network games to the public lobby is optional now
- NET: Bake in miniupnpc
- NET: Fix netplay join for contentless cores
- NET: Fix netplay rooms being pushed on the wrong tab
- NET: Lan games show next to lobbies with (lan) and connect via the private IP address
- NET: Use new lobby system with MITM support
- NUKLEAR: Update to current version
- SCANNER: Always add 7z & zip to supported extensions
- VULKAN: Add snow/bokeh shader pipeline effects - at parity with GL now
- VULKAN: Find supported composite alpha in swapchain
- WIIU: Keyboard support
- WINDOWS: Fix loading of core/content via file menu
- WINDOWS: Logging to file no longer spawns an empty window

# 1.4.1<|MERGE_RESOLUTION|>--- conflicted
+++ resolved
@@ -8,12 +8,9 @@
 - COMMON: Allow Max Timing Skew to be set to 0.
 - COMMON: Change the "content dir" behavior so it works on either a flag or an empty directory setting, now platform drivers can provide defaults for save / system / state / screenshot dirs and still allow the content dir functionality, these settings are under settings / saving and flagged as advanced
 - LOCALIZATION: Update Russian translation
-<<<<<<< HEAD
 - WINDOWS: Provide default save / system / state / screenshot locations
-=======
 - LOBBIES: Show what country the host is in
 - MENU: Enable OSD text rendering for gdi and libcaca drivers
->>>>>>> 86f7972a
 - WINDOWS 98/ME/2K: Set default directory for MSVC 2005 RetroArch version.
 - WIIU: Exception handler rewritten.
 
