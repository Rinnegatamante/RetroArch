--- conflicted
+++ resolved
@@ -19,12 +19,9 @@
 
 enum
 {
-<<<<<<< HEAD
    S_DELAY_0 = 0,
+   S_DELAY_1 = 1,
    S_DELAY_45 = 45,
-=======
-   S_DELAY_0 = 1, // display for one frame
->>>>>>> 43ead728
    S_DELAY_90  = 90,
    S_DELAY_180 = 180,
    S_DELAY_270 = 270
