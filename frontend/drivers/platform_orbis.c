/* RetroArch - A frontend for libretro.
 * Copyright (C) 2010-2014 - Hans-Kristian Arntzen
 * Copyright (C) 2011-2017 - Daniel De Matteis
 *
 * RetroArch is free software: you can redistribute it and/or modify it under the terms
 * of the GNU General Public License as published by the Free Software Found-
 * ation, either version 3 of the License, or (at your option) any later version.
 *
 * RetroArch is distributed in the hope that it will be useful, but WITHOUT ANY WARRANTY;
 * without even the implied warranty of MERCHANTABILITY or FITNESS FOR A PARTICULAR
 * PURPOSE. See the GNU General Public License for more details.
 *
 * You should have received a copy of the GNU General Public License along with RetroArch.
 * If not, see <http://www.gnu.org/licenses/>.
 */

#include <stdint.h>
#include <stddef.h>
#include <string.h>

#ifdef HAVE_CONFIG_H
#include "../../config.h"
#endif

#include <stdio.h>
#include <stdlib.h>

#include <kernel.h>
#include <systemservice.h>
#include <orbis2d.h>
#include <orbisPad.h>
#include <orbisAudio.h>
#include <modplayer.h>
#include <ps4link.h>
#include <orbisKeyboard.h>
#include <debugnet.h>
#include <orbisFile.h>

#include <pthread.h>

#include <string/stdstring.h>
#include <boolean.h>
#include <file/file_path.h>
#ifndef IS_SALAMANDER
#include <lists/file_list.h>
#endif

#ifdef HAVE_MENU
#include "../../menu/menu_driver.h"
#endif

#include "../frontend_driver.h"
#include "../../defaults.h"
#include "../../file_path_special.h"
#include "../../retroarch.h"
#include "../../paths.h"
#include "../../verbosity.h"

typedef struct OrbisGlobalConf
{
	Orbis2dConfig *conf;
	OrbisPadConfig *confPad;
	OrbisAudioConfig *confAudio;
	OrbisKeyboardConfig *confKeyboard;
	ps4LinkConfiguration *confLink;
	int orbisLinkFlag;
}OrbisGlobalConf;

OrbisGlobalConf *myConf;

char eboot_path[512];
char user_path[512];

static enum frontend_fork orbis_fork_mode = FRONTEND_FORK_NONE;

<<<<<<< HEAD
=======
#ifdef __cplusplus
extern "C"
#endif
int main(int argc, char *argv[])
{
   int ret;

   sceSystemServiceHideSplashScreen();

	uintptr_t intptr=0;
	sscanf(argv[1],"%p",&intptr);
	myConf=(OrbisGlobalConf *)intptr;
	ret=ps4LinkInitWithConf(myConf->confLink);
	if(!ret)
	{
		ps4LinkFinish();
		return -1;
	}

   return rarch_main(argc, argv, NULL);
}

>>>>>>> 19c4fcda
static void frontend_orbis_get_environment_settings(int *argc, char *argv[],
      void *args, void *params_data)
{
   unsigned i;
   struct rarch_main_wrap *params = NULL;

   (void)args;

#ifndef IS_SALAMANDER
#if defined(HAVE_LOGGER)
   logger_init();
#elif defined(HAVE_FILE_LOGGER)
   retro_main_log_file_init("host0:app/temp/retroarch-log.txt");
#endif
#endif

   int ret;

   sceSystemServiceHideSplashScreen();


	uintptr_t intptr=0;
	sscanf(argv[1],"%p",&intptr);
   argv[1] = NULL;
	myConf=(OrbisGlobalConf *)intptr;
	ret=ps4LinkInitWithConf(myConf->confLink);
	if(!ret)
	{
		ps4LinkFinish();
		return;
	}
   orbisFileInit();
   orbisPadInitWithConf(myConf->confPad);
   scePadClose(myConf->confPad->padHandle);

   strlcpy(eboot_path, "host0:app", sizeof(eboot_path));
   strlcpy(g_defaults.dirs[DEFAULT_DIR_PORT], eboot_path, sizeof(g_defaults.dirs[DEFAULT_DIR_PORT]));
   strlcpy(user_path, "host0:app/data/retroarch/", sizeof(user_path));

   RARCH_LOG("port dir: [%s]\n", g_defaults.dirs[DEFAULT_DIR_PORT]);

   /* bundle data*/
   fill_pathname_join(g_defaults.dirs[DEFAULT_DIR_CORE], g_defaults.dirs[DEFAULT_DIR_PORT],
         "", sizeof(g_defaults.dirs[DEFAULT_DIR_CORE]));
   fill_pathname_join(g_defaults.dirs[DEFAULT_DIR_CORE_INFO], g_defaults.dirs[DEFAULT_DIR_PORT],
         "info", sizeof(g_defaults.dirs[DEFAULT_DIR_CORE_INFO]));
   /* user data*/
   fill_pathname_join(g_defaults.dirs[DEFAULT_DIR_ASSETS], user_path,
         "assets", sizeof(g_defaults.dirs[DEFAULT_DIR_ASSETS]));
   fill_pathname_join(g_defaults.dirs[DEFAULT_DIR_DATABASE], user_path,
         "database/rdb", sizeof(g_defaults.dirs[DEFAULT_DIR_DATABASE]));
   fill_pathname_join(g_defaults.dirs[DEFAULT_DIR_CURSOR], user_path,
         "database/cursors", sizeof(g_defaults.dirs[DEFAULT_DIR_CURSOR]));
   fill_pathname_join(g_defaults.dirs[DEFAULT_DIR_CHEATS], user_path,
         "cheats", sizeof(g_defaults.dirs[DEFAULT_DIR_CHEATS]));
   fill_pathname_join(g_defaults.dirs[DEFAULT_DIR_MENU_CONFIG], user_path,
         "config", sizeof(g_defaults.dirs[DEFAULT_DIR_MENU_CONFIG]));
   fill_pathname_join(g_defaults.dirs[DEFAULT_DIR_CORE_ASSETS], user_path,
         "downloads", sizeof(g_defaults.dirs[DEFAULT_DIR_CORE_ASSETS]));
   fill_pathname_join(g_defaults.dirs[DEFAULT_DIR_PLAYLIST], user_path,
         "playlists", sizeof(g_defaults.dirs[DEFAULT_DIR_PLAYLIST]));
   fill_pathname_join(g_defaults.dirs[DEFAULT_DIR_REMAP], user_path,
         "remaps", sizeof(g_defaults.dirs[DEFAULT_DIR_REMAP]));
   fill_pathname_join(g_defaults.dirs[DEFAULT_DIR_SRAM], user_path,
         "savefiles", sizeof(g_defaults.dirs[DEFAULT_DIR_SRAM]));
   fill_pathname_join(g_defaults.dirs[DEFAULT_DIR_SAVESTATE], user_path,
         "savestates", sizeof(g_defaults.dirs[DEFAULT_DIR_SAVESTATE]));
   fill_pathname_join(g_defaults.dirs[DEFAULT_DIR_SYSTEM], user_path,
         "system", sizeof(g_defaults.dirs[DEFAULT_DIR_SYSTEM]));
   fill_pathname_join(g_defaults.dirs[DEFAULT_DIR_CACHE], user_path,
         "temp", sizeof(g_defaults.dirs[DEFAULT_DIR_CACHE]));
   fill_pathname_join(g_defaults.dirs[DEFAULT_DIR_OVERLAY], user_path,
         "overlays", sizeof(g_defaults.dirs[DEFAULT_DIR_OVERLAY]));
   fill_pathname_join(g_defaults.dirs[DEFAULT_DIR_THUMBNAILS], user_path,
         "thumbnails", sizeof(g_defaults.dirs[DEFAULT_DIR_THUMBNAILS]));
   strlcpy(g_defaults.dirs[DEFAULT_DIR_CONTENT_HISTORY],
         user_path, sizeof(g_defaults.dirs[DEFAULT_DIR_CONTENT_HISTORY]));
   fill_pathname_join(g_defaults.path.config, user_path,
         file_path_str(FILE_PATH_MAIN_CONFIG), sizeof(g_defaults.path.config));

#ifndef IS_SALAMANDER
   params          = (struct rarch_main_wrap*)params_data;
   params->verbose = true;

   if (!string_is_empty(argv[2]))
   {
      static char path[PATH_MAX_LENGTH] = {0};
      struct rarch_main_wrap      *args =
         (struct rarch_main_wrap*)params_data;

      if (args)
      {
         strlcpy(path, argv[2], sizeof(path));

         args->touched        = true;
         args->no_content     = false;
         args->verbose        = false;
         args->config_path    = NULL;
         args->sram_path      = NULL;
         args->state_path     = NULL;
         args->content_path   = path;
         args->libretro_path  = NULL;

         RARCH_LOG("argv[0]: %s\n", argv[0]);
         RARCH_LOG("argv[1]: %s\n", argv[1]);
         RARCH_LOG("argv[2]: %s\n", argv[2]);

         RARCH_LOG("Auto-start game %s.\n", argv[2]);
      }
   }
#endif

   for (i = 0; i < DEFAULT_DIR_LAST; i++)
   {
      const char *dir_path = g_defaults.dirs[i];
      if (!string_is_empty(dir_path))
         path_mkdir(dir_path);
   }
}

static void frontend_orbis_deinit(void *data)
{
   (void)data;
#ifndef IS_SALAMANDER
   verbosity_disable();
#ifdef HAVE_FILE_LOGGER
   command_event(CMD_EVENT_LOG_FILE_DEINIT, NULL);
#endif

#endif
	ps4LinkFinish();
}

static void frontend_orbis_shutdown(bool unused)
{
   (void)unused;
   return;
}

static void frontend_orbis_init(void *data)
{

}

static void frontend_orbis_exec(const char *path, bool should_load_game)
{
   char argp[512] = {0};
   int   args = 0;

#ifndef IS_SALAMANDER
   if (should_load_game && !path_is_empty(RARCH_PATH_CONTENT))
   {
      argp[args] = '\0';
      strlcat(argp + args, path_get(RARCH_PATH_CONTENT), sizeof(argp) - args);
      args += strlen(argp + args) + 1;
   }
#endif

   RARCH_LOG("Attempt to load executable: [%s].\n", path);
   RARCH_LOG("Attempt to load executable: %d [%s].\n", args, argp);
   //int ret =  sceAppMgrLoadExec(path, args==0? NULL : (char * const*)((const char*[]){argp, 0}), NULL);
   //RARCH_LOG("Attempt to load executable: [%d].\n", ret);

}

#ifndef IS_SALAMANDER
static bool frontend_orbis_set_fork(enum frontend_fork fork_mode)
{
   switch (fork_mode)
   {
      case FRONTEND_FORK_CORE:
         RARCH_LOG("FRONTEND_FORK_CORE\n");
         orbis_fork_mode  = fork_mode;
         break;
      case FRONTEND_FORK_CORE_WITH_ARGS:
         RARCH_LOG("FRONTEND_FORK_CORE_WITH_ARGS\n");
         orbis_fork_mode  = fork_mode;
         break;
      case FRONTEND_FORK_RESTART:
         RARCH_LOG("FRONTEND_FORK_RESTART\n");
         /* NOTE: We don't implement Salamander, so just turn
          * this into FRONTEND_FORK_CORE. */
         orbis_fork_mode  = FRONTEND_FORK_CORE;
         break;
      case FRONTEND_FORK_NONE:
      default:
         return false;
   }

   return true;
}
#endif

static void frontend_orbis_exitspawn(char *s, size_t len)
{
   bool should_load_game = false;
#ifndef IS_SALAMANDER
   if (orbis_fork_mode == FRONTEND_FORK_NONE)
      return;

   switch (orbis_fork_mode)
   {
      case FRONTEND_FORK_CORE_WITH_ARGS:
         should_load_game = true;
         break;
      case FRONTEND_FORK_NONE:
      default:
         break;
   }
#endif
   frontend_orbis_exec(s, should_load_game);
}

static int frontend_orbis_get_rating(void)
{
   return 6; /* Go with a conservative figure for now. */
}

enum frontend_architecture frontend_orbis_get_architecture(void)
{
   return FRONTEND_ARCH_X86_64;
}

static int frontend_orbis_parse_drive_list(void *data, bool load_content)
{
#ifndef IS_SALAMANDER
   file_list_t *list = (file_list_t*)data;
   enum msg_hash_enums enum_idx = load_content ?
      MENU_ENUM_LABEL_FILE_DETECT_CORE_LIST_PUSH_DIR :
      MSG_UNKNOWN;

   menu_entries_append_enum(list,
         "host0:app",
         msg_hash_to_str(MENU_ENUM_LABEL_FILE_DETECT_CORE_LIST_PUSH_DIR),
         enum_idx,
         FILE_TYPE_DIRECTORY, 0, 0);
#endif
   return 0;

}

frontend_ctx_driver_t frontend_ctx_orbis = {
   frontend_orbis_get_environment_settings,
   frontend_orbis_init,
   frontend_orbis_deinit,
   frontend_orbis_exitspawn,
   NULL,                         /* process_args */
   frontend_orbis_exec,
#ifdef IS_SALAMANDER
   NULL,
#else
   frontend_orbis_set_fork,
#endif
   frontend_orbis_shutdown,
   NULL,                         /* get_name */
   NULL,                         /* get_os */
   frontend_orbis_get_rating,
   NULL,                         /* load_content */
   frontend_orbis_get_architecture,
   NULL,
   frontend_orbis_parse_drive_list,
   NULL,                         /* get_mem_total */
   NULL,                         /* get_mem_free */
   NULL,                         /* install_signal_handler */
   NULL,                         /* get_sighandler_state */
   NULL,                         /* set_sighandler_state */
   NULL,                         /* destroy_sighandler_state */
   NULL,                         /* attach_console */
   NULL,                         /* detach_console */
   NULL,                         /* watch_path_for_changes */
   NULL,                         /* check_for_path_changes */
   NULL,                         /* set_sustained_performance_mode */
   "orbis",
};<|MERGE_RESOLUTION|>--- conflicted
+++ resolved
@@ -73,8 +73,6 @@
 
 static enum frontend_fork orbis_fork_mode = FRONTEND_FORK_NONE;
 
-<<<<<<< HEAD
-=======
 #ifdef __cplusplus
 extern "C"
 #endif
@@ -97,7 +95,6 @@
    return rarch_main(argc, argv, NULL);
 }
 
->>>>>>> 19c4fcda
 static void frontend_orbis_get_environment_settings(int *argc, char *argv[],
       void *args, void *params_data)
 {
